--- conflicted
+++ resolved
@@ -53,7 +53,6 @@
 
 type ExpertAgentReturn = RunnableSequence<any, string>;
 
-<<<<<<< HEAD
 const createExpertAgent = (worldview: WorldView): RunnableSequence<any, string> => {
   // Always use OpenAI for reliability
   const expertPrompt = ChatPromptTemplate.fromMessages([
@@ -69,36 +68,6 @@
     model,
     new StringOutputParser(),
   ]);
-=======
-const createExpertAgent = (worldview: WorldView) => {
-  // Create a direct function that handles the agent state
-  return (state: AgentState) => {
-    // Return a function that processes the topic
-    return async (input: { topic: string }): Promise<string> => {
-      try {
-        // Always use OpenAI for reliability
-        const expertPrompt = ChatPromptTemplate.fromMessages([
-          ["system", `You are an expert in ${worldview}. Provide a comprehensive response about this topic from the perspective of ${worldview}. 
-          Be accurate, educational, and neutral while representing the core beliefs and perspectives of this worldview faithfully.
-          Write 3-4 paragraphs that cover the main points relevant to this topic from the ${worldview} perspective.
-          Avoid using first person language. Cite scholarly sources or religious texts where appropriate.`],
-          ["user", input.topic],
-        ]);
-        
-        const chain = RunnableSequence.from([
-          expertPrompt,
-          model,
-          new StringOutputParser(),
-        ]);
-        
-        return await chain.invoke({});
-      } catch (error) {
-        console.error(`Error in ${worldview} expert agent:`, error);
-        return `The ${worldview} perspective on ${input.topic} could not be generated due to a technical error. This worldview would typically provide insights based on its core beliefs and philosophical framework.`;
-      }
-    };
-  };
->>>>>>> c07b9e74
 };
 
 type SummaryGeneratorReturn = 
@@ -142,41 +111,6 @@
   | ((input: { topic: string, expertResponsesText: string }) => Promise<ChartDataResponse>) 
   | RunnableSequence<any, ChartDataResponse>;
 
-<<<<<<< HEAD
-const createChartDataGenerator = (state: AgentState): ChartDataGeneratorReturn => {
-  const chartDataPrompt = ChatPromptTemplate.fromMessages([
-    ["system", `You are a data analyst specializing in comparative religious and philosophical worldviews.
-    
-    Your task is to extract key metrics from worldview responses and generate normalized scores for visualization.
-    
-    Follow these rules:
-    1. Identify 4-6 key concepts, principles, or values mentioned across the worldview responses
-    2. For each worldview, assign a score (1-10) that reflects how important each concept is to that worldview's perspective on this topic
-    3. Output ONLY valid JSON (no text, explanations, or markdown)
-    
-    Output format should be exactly:
-    {{
-      "metrics": ["concept1", "concept2", "concept3", "concept4"],
-      "scores": {{
-        "atheism": [score1, score2, score3, score4],
-        "christianity": [score1, score2, score3, score4],
-        etc. for each worldview
-      }}
-    }}`],
-    ["user", `Topic: {topic}
-    
-    Worldview Expert Responses:
-    {expertResponsesText}
-    
-    Generate chart data showing the importance of key concepts across worldviews.`]
-  ]);
-  
-  return RunnableSequence.from([
-    chartDataPrompt,
-    jsonModel,
-    new JsonOutputParser<ChartDataResponse>(),
-  ]);
-=======
 const createChartDataGenerator = (state: AgentState) => {
   return async (input: { topic: string, expertResponsesText: string }): Promise<ChartDataResponse> => {
     try {
@@ -231,48 +165,12 @@
       };
     }
   };
->>>>>>> c07b9e74
 };
 
 type ComparisonsGeneratorReturn = 
   | ((input: { topic: string, expertResponsesText: string }) => Promise<ComparisonDataResponse>) 
   | RunnableSequence<any, ComparisonDataResponse>;
 
-<<<<<<< HEAD
-const createComparisonsGenerator = (state: AgentState): ComparisonsGeneratorReturn => {
-  const comparisonPrompt = ChatPromptTemplate.fromMessages([
-    ["system", `You are a comparative religion and philosophy expert.
-    
-    For each worldview represented in the responses, extract:
-    1. A concise one-paragraph summary of their position on this topic
-    2. 3-5 key concepts central to this worldview's approach to the topic
-    3. The afterlife view category that best matches this worldview (e.g., "reincarnation", "heaven/hell", "none/cessation", "uncertain/agnostic", "nirvana/liberation", etc.)
-    
-    Output ONLY valid JSON with no additional text, explanations, or markdown:
-    {{
-      "worldview1": {{
-        "summary": "Concise position summary...",
-        "keyConcepts": ["concept1", "concept2", "concept3"],
-        "afterlifeType": "category"
-      }},
-      "worldview2": {{
-        ...etc for each worldview
-      }}
-    }}`],
-    ["user", `Topic: {topic}
-    
-    Worldview Expert Responses:
-    {expertResponsesText}
-    
-    Generate structured comparison data for each worldview.`],
-  ]);
-  
-  return RunnableSequence.from([
-    comparisonPrompt,
-    jsonModel,
-    new JsonOutputParser<ComparisonDataResponse>(),
-  ]);
-=======
 const createComparisonsGenerator = (state: AgentState) => {
   return async (input: { topic: string, expertResponsesText: string }): Promise<ComparisonDataResponse> => {
     try {
@@ -330,7 +228,6 @@
       return result;
     }
   };
->>>>>>> c07b9e74
 };
 
 // LangGraph-inspired agent functions
@@ -374,16 +271,8 @@
         .map(([worldview, response]) => `--- ${worldview.toUpperCase()} PERSPECTIVE ---\n${response}\n`)
         .join("\n\n");
       
-<<<<<<< HEAD
       const summaryGenerator = createSummaryGenerator(state);
       const summary = await summaryGenerator.invoke({
-=======
-      // Get the summary generator function for this state
-      const getSummary = createSummaryGenerator(state);
-      
-      // Generate the summary
-      const summary = await getSummary({
->>>>>>> c07b9e74
         topic: state.topic,
         expertResponsesText
       });
@@ -409,16 +298,8 @@
       
       // Generate chart data
       try {
-<<<<<<< HEAD
         const chartDataGenerator = createChartDataGenerator(state);
         let chartJson: ChartDataResponse = await chartDataGenerator.invoke({
-=======
-        // Get the generator function for chart data
-        const getChartData = createChartDataGenerator(state);
-        
-        // Generate chart data JSON
-        let chartJson: ChartDataResponse = await getChartData({
->>>>>>> c07b9e74
           topic: state.topic,
           expertResponsesText
         });
@@ -462,16 +343,8 @@
         .join("\n\n");
       
       try {
-<<<<<<< HEAD
         const comparisonsGenerator = createComparisonsGenerator(state);
         let comparisonData: ComparisonDataResponse = await comparisonsGenerator.invoke({
-=======
-        // Get the comparisons generator function
-        const getComparisons = createComparisonsGenerator(state);
-        
-        // Generate comparison data
-        let comparisonData: ComparisonDataResponse = await getComparisons({
->>>>>>> c07b9e74
           topic: state.topic,
           expertResponsesText
         });
